{
<<<<<<< HEAD
  "name": "Harry",
  "category": "Cat",
  "bio": "I am fuzzy",
  "status": "Available",
  "tags": [],
  "photoUrls": []
=======
    "category": "Cat",
    "bio": "I am fuzzy",
    "name": "Harry",
    "tags": [],
    "photoUrls": [],
    "status": "Available"
>>>>>>> 408fb0d9
}<|MERGE_RESOLUTION|>--- conflicted
+++ resolved
@@ -1,17 +1,8 @@
 {
-<<<<<<< HEAD
-  "name": "Harry",
-  "category": "Cat",
-  "bio": "I am fuzzy",
-  "status": "Available",
-  "tags": [],
-  "photoUrls": []
-=======
     "category": "Cat",
     "bio": "I am fuzzy",
     "name": "Harry",
     "tags": [],
     "photoUrls": [],
     "status": "Available"
->>>>>>> 408fb0d9
 }