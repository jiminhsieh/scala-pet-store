--- conflicted
+++ resolved
@@ -2,11 +2,7 @@
 addSbtPlugin("com.lucidchart" % "sbt-scalafmt" % "1.12")
 
 // Revolver allows us to use re-start and work a lot faster!
-<<<<<<< HEAD
 addSbtPlugin("io.spray" % "sbt-revolver" % "0.9.0")
-=======
-addSbtPlugin("io.spray" % "sbt-revolver" % "0.8.0")
 
 // Native Packager allows us to create standalone jar
-addSbtPlugin("com.typesafe.sbt" % "sbt-native-packager" % "1.2.0")
->>>>>>> 6d349020
+addSbtPlugin("com.typesafe.sbt" % "sbt-native-packager" % "1.2.0")